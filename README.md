# Reactor Netty

[![Join the chat at https://gitter.im/reactor/reactor-netty](https://img.shields.io/gitter/room/nwjs/nw.js.svg)](https://gitter.im/reactor/reactor-netty)

[![Reactor Netty](https://img.shields.io/maven-central/v/io.projectreactor.netty/reactor-netty.svg?colorB=brightgreen)](https://mvnrepository.com/artifact/io.projectreactor.netty/reactor-netty) [ ![Download](https://api.bintray.com/packages/spring/jars/io.projectreactor.netty/images/download.svg) ](https://bintray.com/spring/jars/io.projectreactor.netty/_latestVersion)

`Reactor Netty` offers non-blocking and backpressure-ready `TCP`/`HTTP`/`UDP`
clients & servers based on `Netty` framework.

## Getting it
`Reactor Netty` requires Java 8 or + to run.

With `Gradle` from [repo.spring.io](https://repo.spring.io) or `Maven Central` repositories (stable releases only):

```groovy
    repositories {
      //maven { url 'https://repo.spring.io/snapshot' }
      maven { url 'https://repo.spring.io/release' }
      mavenCentral()
    }

    dependencies {
<<<<<<< HEAD
      //compile "io.projectreactor.netty:reactor-netty:0.9.2.BUILD-SNAPSHOT"
      compile "io.projectreactor.netty:reactor-netty:0.9.1.RELEASE"
=======
      //compile "io.projectreactor.netty:reactor-netty:0.8.15.BUILD-SNAPSHOT"
      compile "io.projectreactor.netty:reactor-netty:0.8.14.RELEASE"
>>>>>>> 4d7c3631
    }
```

See the [Reference documentation](https://projectreactor.io/docs/netty/milestone/reference/index.html#getting)
for more information on getting it (eg. using `Maven`, or on how to get milestones and snapshots).


## Getting Started
New to `Reactor Netty`? Check this [Reactor Netty Workshop](https://violetagg.github.io/reactor-netty-workshop/)
and the [Reference documentation](https://projectreactor.io/docs/netty/milestone/reference/index.html)

Here is a very simple `HTTP` server and the corresponding `HTTP` client example

```java
HttpServer.create()   // Prepares an HTTP server ready for configuration
          .port(0)    // Configures the port number as zero, this will let the system pick up
                      // an ephemeral port when binding the server
          .route(routes ->
                      // The server will respond only on POST requests
                      // where the path starts with /test and then there is path parameter
                  routes.post("/test/{param}", (request, response) ->
                          response.sendString(request.receive()
                                                     .asString()
                                                     .map(s -> s + ' ' + request.param("param") + '!')
                                                     .log("http-server"))))
          .bindNow(); // Starts the server in a blocking fashion, and waits for it to finish its initialization
```

```java
HttpClient.create()             // Prepares an HTTP client ready for configuration
          .port(server.port())  // Obtains the server's port and provides it as a port to which this
                                // client should connect
          .post()               // Specifies that POST method will be used
          .uri("/test/World")   // Specifies the path
          .send(ByteBufFlux.fromString(Flux.just("Hello")))  // Sends the request body
          .responseContent()    // Receives the response body
          .aggregate()
          .asString()
          .log("http-client")
          .block();

```

## Getting help
Having trouble with `Reactor Netty`? We'd like to help!
* If you are upgrading, read the [release notes](https://github.com/reactor/reactor-netty/releases)
  for upgrade instructions and *new and noteworthy* features.
* Ask a question - we monitor [stackoverflow.com](https://stackoverflow.com) for questions
  tagged with [`reactor-netty`](https://stackoverflow.com/questions/tagged/reactor-netty). You can also chat
  with the community on [Gitter](https://gitter.im/reactor/reactor-netty).
* Report bugs with `Reactor Netty` at [github.com/reactor/reactor-netty/issues](https://github.com/reactor/reactor-netty/issues).

## Reporting Issues
`Reactor Netty` uses `GitHub’s` integrated issue tracking system to record bugs and feature requests.
If you want to raise an issue, please follow the recommendations below:
* Before you log a bug, please [search the issue tracker](https://github.com/reactor/reactor-netty/search?type=Issues)
  to see if someone has already reported the problem.
* If the issue doesn't already exist, [create a new issue](https://github.com/reactor/reactor-netty/issues/new).
* Please provide as much information as possible with the issue report, we like to know
  the version of `Reactor Netty` that you are using, as well as your `Operating System` and
  `JVM` version.

## Building from Source
You don't need to build from source to use `Reactor Netty` (binaries in
[repo.spring.io](https://repo.spring.io)), but if you want to try out the latest and
greatest, `Reactor Netty` can be easily built with the
[gradle wrapper](https://docs.gradle.org/current/userguide/gradle_wrapper.html). You also need JDK 1.8.

```shell
$ git clone https://github.com/reactor/reactor-netty.git
$ cd reactor-netty
$ ./gradlew build
```

If you want to publish the artifacts to your local `Maven` repository use:

```shell
$ ./gradlew publishToMavenLocal
```

## Javadoc
https://projectreactor.io/docs/netty/release/api/

## Guides

* https://projectreactor.io/docs/netty/milestone/reference/index.html
* https://violetagg.github.io/reactor-netty-workshop/

## License
Reactor Netty is Open Source Software released under the [Apache License 2.0](https://www.apache.org/licenses/LICENSE-2.0)

_Sponsored by [Pivotal](https://pivotal.io)_<|MERGE_RESOLUTION|>--- conflicted
+++ resolved
@@ -20,13 +20,8 @@
     }
 
     dependencies {
-<<<<<<< HEAD
-      //compile "io.projectreactor.netty:reactor-netty:0.9.2.BUILD-SNAPSHOT"
-      compile "io.projectreactor.netty:reactor-netty:0.9.1.RELEASE"
-=======
-      //compile "io.projectreactor.netty:reactor-netty:0.8.15.BUILD-SNAPSHOT"
-      compile "io.projectreactor.netty:reactor-netty:0.8.14.RELEASE"
->>>>>>> 4d7c3631
+      //compile "io.projectreactor.netty:reactor-netty:0.9.3.BUILD-SNAPSHOT"
+      compile "io.projectreactor.netty:reactor-netty:0.9.2.RELEASE"
     }
 ```
 
