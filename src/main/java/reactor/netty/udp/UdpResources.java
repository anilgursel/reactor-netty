--- conflicted
+++ resolved
@@ -47,15 +47,8 @@
 	}
 
 	/**
-<<<<<<< HEAD
 	 * Reset UDP resources to default and return its instance
 	 *
-=======
-	 * Update event loops resources and return the global HTTP resources.
-	 * Note: The previous {@link LoopResources} will be disposed.
-	 *
-	 * @param loops a new {@link LoopResources} to replace the current
->>>>>>> 1c9897d3
 	 * @return the global UDP resources
 	 */
 	public static UdpResources reset() {
@@ -64,9 +57,10 @@
 	}
 
 	/**
-	 * Update pooling resources and return the global UDP resources
-	 *
-	 * @param loops the eventual new {@link LoopResources}
+	 * Update event loops resources and return the global UDP resources.
+	 * Note: The previous {@link LoopResources} will be disposed.
+	 *
+	 * @param loops a new {@link LoopResources} to replace the current
 	 * @return the global UDP resources
 	 */
 	public static UdpResources set(LoopResources loops) {
